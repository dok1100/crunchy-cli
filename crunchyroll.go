package crunchyroll

import (
	"bytes"
	"context"
	"encoding/json"
	"errors"
	"fmt"
	"io"
	"net/http"
	"net/url"
	"strings"
)

// LOCALE represents a locale / language.
type LOCALE string

const (
	JP LOCALE = "ja-JP"
	US        = "en-US"
	LA        = "es-419"
	ES        = "es-ES"
	FR        = "fr-FR"
	PT        = "pt-PT"
	BR        = "pt-BR"
	IT        = "it-IT"
	DE        = "de-DE"
	RU        = "ru-RU"
	AR        = "ar-SA"
)

// MediaType represents a media type.
type MediaType string

const (
	MediaTypeSeries MediaType = "series"
	MediaTypeMovie            = "movie_listing"
)

<<<<<<< HEAD
=======
// SortType represents a sort type.
type SortType string

const (
	POPULARITY   SortType = "popularity"
	NEWLYADDED            = "newly_added"
	ALPHABETICAL          = "alphabetical"
)

type Crunchyroll struct {
	// Client is the http.Client to perform all requests over.
	Client *http.Client
	// Context can be used to stop requests with Client.
	Context context.Context
	// Locale specifies in which language all results should be returned / requested.
	Locale LOCALE
	// EtpRt is the crunchyroll beta equivalent to a session id (prior SessionID field in
	// this struct in v2 and below).
	EtpRt string

	// Config stores parameters which are needed by some api calls.
	Config struct {
		TokenType   string
		AccessToken string

		Bucket string

		CountryCode    string
		Premium        bool
		Policy         string
		Signature      string
		KeyPairID      string
		AccountID      string
		ExternalID     string
		MaturityRating string
	}

	// If cache is true, internal caching is enabled.
	cache bool
}

// BrowseOptions represents options for browsing the crunchyroll catalog.
type BrowseOptions struct {
	// Categories specifies the categories of the entries.
	Categories []string `param:"categories"`

	// IsDubbed specifies whether the entries should be dubbed.
	IsDubbed bool `param:"is_dubbed"`

	// IsSubbed specifies whether the entries should be subbed.
	IsSubbed bool `param:"is_subbed"`

	// Simulcast specifies a particular simulcast season by id in which the entries have been aired.
	Simulcast string `param:"season_tag"`

	// Sort specifies how the entries should be sorted.
	Sort SortType `param:"sort_by"`

	// Start specifies the index from which the entries should be returned.
	Start uint `param:"start"`

	// Type specifies the media type of the entries.
	Type MediaType `param:"type"`
}

>>>>>>> 170fb2ef
type loginResponse struct {
	AccessToken string `json:"access_token"`
	ExpiresIn   int    `json:"expires_in"`
	TokenType   string `json:"token_type"`
	Scope       string `json:"scope"`
	Country     string `json:"country"`
	AccountID   string `json:"account_id"`

	Error   bool   `json:"error"`
	Message string `json:"message"`
}

// LoginWithCredentials logs in via crunchyroll username or email and password.
func LoginWithCredentials(user string, password string, locale LOCALE, client *http.Client) (*Crunchyroll, error) {
	endpoint := "https://beta-api.crunchyroll.com/auth/v1/token"
	values := url.Values{}
	values.Set("username", user)
	values.Set("password", password)
	values.Set("grant_type", "password")

	req, err := http.NewRequest(http.MethodPost, endpoint, bytes.NewBufferString(values.Encode()))
	if err != nil {
		return nil, err
	}
	req.Header.Set("Authorization", "Basic aHJobzlxM2F3dnNrMjJ1LXRzNWE6cHROOURteXRBU2Z6QjZvbXVsSzh6cUxzYTczVE1TY1k=")
	req.Header.Set("Content-Type", "application/x-www-form-urlencoded")

	resp, err := request(req, client)
	if err != nil {
		return nil, err
	}
	defer resp.Body.Close()

	var loginResp loginResponse
	json.NewDecoder(resp.Body).Decode(&loginResp)
	if resp.StatusCode != http.StatusOK {
		return nil, fmt.Errorf("failed to auth with credentials: %s", resp.Status)
	} else if loginResp.Error {
		return nil, fmt.Errorf("an unexpected login error occoured: %s", loginResp.Message)
	}

	var etpRt string
	for _, cookie := range resp.Cookies() {
		if cookie.Name == "etp_rt" {
			etpRt = cookie.Value
			break
		}
	}

	return postLogin(loginResp, etpRt, locale, client)
}

// LoginWithSessionID logs in via a crunchyroll session id.
// Session ids are automatically generated as a cookie when visiting https://www.crunchyroll.com.
//
// Deprecated: Login via session id caused some trouble in the past (e.g. #15 or #30) which resulted in
// login not working. Use LoginWithEtpRt instead. EtpRt practically the crunchyroll beta equivalent to
// a session id.
// The method will stay in the library until session id login is removed completely or login with it
// does not work for a longer period of time.
func LoginWithSessionID(sessionID string, locale LOCALE, client *http.Client) (*Crunchyroll, error) {
	endpoint := fmt.Sprintf("https://api.crunchyroll.com/start_session.0.json?session_id=%s",
		sessionID)
	resp, err := client.Get(endpoint)
	if err != nil {
		return nil, err
	}
	defer resp.Body.Close()

	if resp.StatusCode != http.StatusOK {
		return nil, fmt.Errorf("failed to start session: %s", resp.Status)
	}

	var jsonBody map[string]any
	if err = json.NewDecoder(resp.Body).Decode(&jsonBody); err != nil {
		return nil, fmt.Errorf("failed to parse start session with session id response: %w", err)
	}

	if isError, ok := jsonBody["error"]; ok && isError.(bool) {
		return nil, fmt.Errorf("invalid session id (%s): %s", jsonBody["message"].(string), jsonBody["code"])
	}
	data := jsonBody["data"].(map[string]interface{})

	user := data["user"]
	if user == nil {
		return nil, errors.New("invalid session id, user is not logged in")
	}

	var etpRt string
	for _, cookie := range resp.Cookies() {
		if cookie.Name == "etp_rt" {
			etpRt = cookie.Value
			break
		}
	}

	return LoginWithEtpRt(etpRt, locale, client)
}

// LoginWithEtpRt logs in via the crunchyroll etp rt cookie. This cookie is the crunchyroll beta
// equivalent to the classic session id.
// The etp_rt cookie is automatically set when visiting https://beta.crunchyroll.com. Note that you
// need a crunchyroll account to access it.
func LoginWithEtpRt(etpRt string, locale LOCALE, client *http.Client) (*Crunchyroll, error) {
	endpoint := "https://beta-api.crunchyroll.com/auth/v1/token"
	grantType := url.Values{}
	grantType.Set("grant_type", "etp_rt_cookie")

	req, err := http.NewRequest(http.MethodPost, endpoint, bytes.NewBufferString(grantType.Encode()))
	if err != nil {
		return nil, err
	}
	req.Header.Add("Authorization", "Basic bm9haWhkZXZtXzZpeWcwYThsMHE6")
	req.Header.Set("Content-Type", "application/x-www-form-urlencoded")
	req.AddCookie(&http.Cookie{
		Name:  "etp_rt",
		Value: etpRt,
	})
	resp, err := request(req, client)
	if err != nil {
		return nil, err
	}

	var loginResp loginResponse
	json.NewDecoder(resp.Body).Decode(&loginResp)

	return postLogin(loginResp, etpRt, locale, client)
}

func postLogin(loginResp loginResponse, etpRt string, locale LOCALE, client *http.Client) (*Crunchyroll, error) {
	crunchy := &Crunchyroll{
		Client:  client,
		Context: context.Background(),
		Locale:  locale,
		EtpRt:   etpRt,
		cache:   true,
	}

	crunchy.Config.TokenType = loginResp.TokenType
	crunchy.Config.AccessToken = loginResp.AccessToken
	crunchy.Config.AccountID = loginResp.AccountID
	crunchy.Config.CountryCode = loginResp.Country

	var jsonBody map[string]any

	endpoint := "https://beta-api.crunchyroll.com/index/v2"
	resp, err := crunchy.request(endpoint, http.MethodGet)
	if err != nil {
		return nil, err
	}
	defer resp.Body.Close()
	json.NewDecoder(resp.Body).Decode(&jsonBody)

	cms := jsonBody["cms"].(map[string]any)
	crunchy.Config.Bucket = strings.TrimPrefix(cms["bucket"].(string), "/")
	crunchy.Config.Premium = strings.HasSuffix(crunchy.Config.Bucket, "crunchyroll")

	// / is trimmed so that urls which require it must be in .../{bucket}/... like format.
	// this just looks cleaner
	crunchy.Config.Bucket = strings.TrimPrefix(cms["bucket"].(string), "/")
	crunchy.Config.Policy = cms["policy"].(string)
	crunchy.Config.Signature = cms["signature"].(string)
	crunchy.Config.KeyPairID = cms["key_pair_id"].(string)

	endpoint = "https://beta-api.crunchyroll.com/accounts/v1/me"
	resp, err = crunchy.request(endpoint, http.MethodGet)
	if err != nil {
		return nil, err
	}
	defer resp.Body.Close()
	json.NewDecoder(resp.Body).Decode(&jsonBody)
	crunchy.Config.ExternalID = jsonBody["external_id"].(string)

	endpoint = "https://beta-api.crunchyroll.com/accounts/v1/me/profile"
	resp, err = crunchy.request(endpoint, http.MethodGet)
	if err != nil {
		return nil, err
	}
	defer resp.Body.Close()
	json.NewDecoder(resp.Body).Decode(&jsonBody)
	crunchy.Config.MaturityRating = jsonBody["maturity_rating"].(string)

	return crunchy, nil
}

type Crunchyroll struct {
	// Client is the http.Client to perform all requests over.
	Client *http.Client
	// Context can be used to stop requests with Client and is context.Background by default.
	Context context.Context
	// Locale specifies in which language all results should be returned / requested.
	Locale LOCALE
	// EtpRt is the crunchyroll beta equivalent to a session id (prior SessionID field in
	// this struct in v2 and below).
	EtpRt string

	// Config stores parameters which are needed by some api calls.
	Config struct {
		TokenType   string
		AccessToken string

		Bucket string

		CountryCode    string
		Premium        bool
		Channel        string
		Policy         string
		Signature      string
		KeyPairID      string
		AccountID      string
		ExternalID     string
		MaturityRating string
	}

	// If cache is true, internal caching is enabled.
	cache bool
}

// InvalidateSession logs the user out which invalidates the current session.
// You have to call a login method again and create a new Crunchyroll instance
// if you want to perform any further actions since this instance is not usable
// anymore after calling this.
func (c *Crunchyroll) InvalidateSession() error {
	endpoint := "https://crunchyroll.com/logout"
	_, err := c.request(endpoint, http.MethodGet)
	return err
}

// IsCaching returns if data gets cached or not.
// See SetCaching for more information.
func (c *Crunchyroll) IsCaching() bool {
	return c.cache
}

// SetCaching enables or disables internal caching of requests made.
// Caching is enabled by default.
// If it is disabled the already cached data still gets called.
// The best way to prevent this is to create a complete new Crunchyroll struct.
func (c *Crunchyroll) SetCaching(caching bool) {
	c.cache = caching
}

// request is a base function which handles simple api requests.
func (c *Crunchyroll) request(endpoint string, method string) (*http.Response, error) {
	req, err := http.NewRequest(method, endpoint, nil)
	if err != nil {
		return nil, err
	}
	return c.requestFull(req)
}

// requestFull is a base function which handles full user controlled api requests.
func (c *Crunchyroll) requestFull(req *http.Request) (*http.Response, error) {
	req.Header.Add("Authorization", fmt.Sprintf("%s %s", c.Config.TokenType, c.Config.AccessToken))

	return request(req, c.Client)
}

func request(req *http.Request, client *http.Client) (*http.Response, error) {
	resp, err := client.Do(req)
	if err == nil {
		var buf bytes.Buffer
		io.Copy(&buf, resp.Body)
		defer resp.Body.Close()
		defer func() {
			resp.Body = io.NopCloser(&buf)
		}()

		if buf.Len() != 0 {
			var errMap map[string]any

			if err = json.Unmarshal(buf.Bytes(), &errMap); err != nil {
				return nil, &RequestError{Response: resp, Message: fmt.Sprintf("invalid json response: %w", err)}
			}

			if val, ok := errMap["error"]; ok {
				if errorAsString, ok := val.(string); ok {
					if code, ok := errMap["code"].(string); ok {
						return nil, &RequestError{Response: resp, Message: fmt.Sprintf("%s - %s", errorAsString, code)}
					}
					return nil, &RequestError{Response: resp, Message: errorAsString}
				} else if errorAsBool, ok := val.(bool); ok && errorAsBool {
					if msg, ok := errMap["message"].(string); ok {
						return nil, &RequestError{Response: resp, Message: msg}
					}
				}
			} else if _, ok := errMap["code"]; ok {
				if errContext, ok := errMap["context"].([]any); ok && len(errContext) > 0 {
					errField := errContext[0].(map[string]any)
					var code string
					if code, ok = errField["message"].(string); !ok {
						code = errField["code"].(string)
					}
					return nil, &RequestError{Response: resp, Message: fmt.Sprintf("%s - %s", code, errField["field"].(string))}
				} else if errMessage, ok := errMap["message"].(string); ok {
					return nil, &RequestError{Response: resp, Message: errMessage}
				}
			}
		}

		if resp.StatusCode >= 400 {
			return nil, &RequestError{Response: resp, Message: resp.Status}
		}
	}
	return resp, err
}<|MERGE_RESOLUTION|>--- conflicted
+++ resolved
@@ -4,7 +4,6 @@
 	"bytes"
 	"context"
 	"encoding/json"
-	"errors"
 	"fmt"
 	"io"
 	"net/http"
@@ -37,74 +36,6 @@
 	MediaTypeMovie            = "movie_listing"
 )
 
-<<<<<<< HEAD
-=======
-// SortType represents a sort type.
-type SortType string
-
-const (
-	POPULARITY   SortType = "popularity"
-	NEWLYADDED            = "newly_added"
-	ALPHABETICAL          = "alphabetical"
-)
-
-type Crunchyroll struct {
-	// Client is the http.Client to perform all requests over.
-	Client *http.Client
-	// Context can be used to stop requests with Client.
-	Context context.Context
-	// Locale specifies in which language all results should be returned / requested.
-	Locale LOCALE
-	// EtpRt is the crunchyroll beta equivalent to a session id (prior SessionID field in
-	// this struct in v2 and below).
-	EtpRt string
-
-	// Config stores parameters which are needed by some api calls.
-	Config struct {
-		TokenType   string
-		AccessToken string
-
-		Bucket string
-
-		CountryCode    string
-		Premium        bool
-		Policy         string
-		Signature      string
-		KeyPairID      string
-		AccountID      string
-		ExternalID     string
-		MaturityRating string
-	}
-
-	// If cache is true, internal caching is enabled.
-	cache bool
-}
-
-// BrowseOptions represents options for browsing the crunchyroll catalog.
-type BrowseOptions struct {
-	// Categories specifies the categories of the entries.
-	Categories []string `param:"categories"`
-
-	// IsDubbed specifies whether the entries should be dubbed.
-	IsDubbed bool `param:"is_dubbed"`
-
-	// IsSubbed specifies whether the entries should be subbed.
-	IsSubbed bool `param:"is_subbed"`
-
-	// Simulcast specifies a particular simulcast season by id in which the entries have been aired.
-	Simulcast string `param:"season_tag"`
-
-	// Sort specifies how the entries should be sorted.
-	Sort SortType `param:"sort_by"`
-
-	// Start specifies the index from which the entries should be returned.
-	Start uint `param:"start"`
-
-	// Type specifies the media type of the entries.
-	Type MediaType `param:"type"`
-}
-
->>>>>>> 170fb2ef
 type loginResponse struct {
 	AccessToken string `json:"access_token"`
 	ExpiresIn   int    `json:"expires_in"`
@@ -112,9 +43,6 @@
 	Scope       string `json:"scope"`
 	Country     string `json:"country"`
 	AccountID   string `json:"account_id"`
-
-	Error   bool   `json:"error"`
-	Message string `json:"message"`
 }
 
 // LoginWithCredentials logs in via crunchyroll username or email and password.
@@ -140,11 +68,6 @@
 
 	var loginResp loginResponse
 	json.NewDecoder(resp.Body).Decode(&loginResp)
-	if resp.StatusCode != http.StatusOK {
-		return nil, fmt.Errorf("failed to auth with credentials: %s", resp.Status)
-	} else if loginResp.Error {
-		return nil, fmt.Errorf("an unexpected login error occoured: %s", loginResp.Message)
-	}
 
 	var etpRt string
 	for _, cookie := range resp.Cookies() {
@@ -182,15 +105,8 @@
 	if err = json.NewDecoder(resp.Body).Decode(&jsonBody); err != nil {
 		return nil, fmt.Errorf("failed to parse start session with session id response: %w", err)
 	}
-
 	if isError, ok := jsonBody["error"]; ok && isError.(bool) {
 		return nil, fmt.Errorf("invalid session id (%s): %s", jsonBody["message"].(string), jsonBody["code"])
-	}
-	data := jsonBody["data"].(map[string]interface{})
-
-	user := data["user"]
-	if user == nil {
-		return nil, errors.New("invalid session id, user is not logged in")
 	}
 
 	var etpRt string
@@ -259,9 +175,7 @@
 	json.NewDecoder(resp.Body).Decode(&jsonBody)
 
 	cms := jsonBody["cms"].(map[string]any)
-	crunchy.Config.Bucket = strings.TrimPrefix(cms["bucket"].(string), "/")
 	crunchy.Config.Premium = strings.HasSuffix(crunchy.Config.Bucket, "crunchyroll")
-
 	// / is trimmed so that urls which require it must be in .../{bucket}/... like format.
 	// this just looks cleaner
 	crunchy.Config.Bucket = strings.TrimPrefix(cms["bucket"].(string), "/")
